--- conflicted
+++ resolved
@@ -213,14 +213,10 @@
 | E | Symfony | 27ms | 14ms |  |
 | F | PHP | 5ms | 1.6ms |  |
 | F | Symfony | 24ms | 16ms |  |
-<<<<<<< HEAD
 | G | PHP | 10ms | 6ms | [url](https://52ndy2s1ah.execute-api.us-east-2.amazonaws.com/Prod) |
 | G | Symfony | 10ms | 6ms | [url](https://g9fzxul00f.execute-api.us-east-2.amazonaws.com/Prod) |
-=======
-| G |  |  |  |  |
 | H | PHP | ? | ? |  |
 | H | Symfony | 45ms | 22ms |  |
->>>>>>> 7199335d
 
 The LAMP stack is a baseline of running the same code but on a classic server with Apache or Nginx. This will help compare performances between LAMP and PHP on Lambda.
 
